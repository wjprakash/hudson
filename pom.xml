--- conflicted
+++ resolved
@@ -311,7 +311,6 @@
   <dependencyManagement>
     <dependencies>
       <dependency>
-<<<<<<< HEAD
         <groupId>org.slf4j</groupId>
         <artifactId>slf4j-api</artifactId>
         <version>1.6.1</version>
@@ -421,8 +420,6 @@
         <version>${wagonVersion}</version>
       </dependency>      
       <dependency>
-=======
->>>>>>> 7515a60b
         <groupId>org.sonatype.sisu</groupId>
         <artifactId>sisu-inject-bean</artifactId>
         <version>${sisuInjectVersion}</version>
@@ -430,16 +427,13 @@
       <dependency>
         <groupId>org.sonatype.sisu</groupId>
         <artifactId>sisu-inject-plexus</artifactId>
-<<<<<<< HEAD
         <version>${sisuInjectVersion}</version>
       </dependency>  
+      
       <dependency>
         <groupId>org.codehaus.plexus</groupId>
         <artifactId>plexus-classworlds</artifactId>
         <version>2.3</version>
-=======
-        <version>1.4.3.1</version>
->>>>>>> 7515a60b
       </dependency>
 
       <dependency>
@@ -489,7 +483,6 @@
   </dependencyManagement>
 
   <properties>
-<<<<<<< HEAD
     <aspectjVersion>1.6.10</aspectjVersion>
     <mavenVersion>3.0.2</mavenVersion>
     <maven.version>${mavenVersion}</maven.version>
@@ -497,9 +490,6 @@
     <wagonVersion>1.0-beta-7</wagonVersion>
     <sisuInjectVersion>1.4.3.1</sisuInjectVersion>
     <!-- *.html files are in UTF-8, and *.properties are in iso-8859-1, so this configuration is acturally incorrect,
-=======
-    <!-- *.html files are in UTF-8, and *.properties are in iso-8859-1, so this configuration is actually incorrect,
->>>>>>> 7515a60b
     but this suppresses a warning from Maven, and as long as we don't do filtering we should be OK. -->
     <project.build.sourceEncoding>UTF-8</project.build.sourceEncoding>
   </properties>
